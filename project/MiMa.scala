/**
 * Copyright (C) 2009-2016 Lightbend Inc. <http://www.lightbend.com>
 */
package akka

import com.typesafe.tools.mima.core.ProblemFilters
import sbt._
import sbt.Keys._
import com.typesafe.tools.mima.plugin.MimaPlugin
import com.typesafe.tools.mima.plugin.MimaPlugin.autoImport._

object MiMa extends AutoPlugin {

  override def requires = MimaPlugin
  override def trigger = allRequirements

  override val projectSettings = Seq(
    mimaBackwardIssueFilters ++= mimaIgnoredProblems,
    mimaPreviousArtifacts := akkaPreviousArtifacts(name.value, organization.value, scalaBinaryVersion.value)
  )

  def akkaPreviousArtifacts(projectName: String, organization: String, scalaBinaryVersion: String): Set[sbt.ModuleID] = {
    val versions = {
      val akka23Versions = Seq("2.3.11", "2.3.12", "2.3.13", "2.3.14", "2.3.15")
      val akka24NoStreamVersions = Seq("2.4.0", "2.4.1")
      val akka24StreamVersions = Seq("2.4.2", "2.4.3", "2.4.4", "2.4.6")
      val akka24NewArtifacts = Seq(
        "akka-cluster-sharding",
        "akka-cluster-tools",
        "akka-cluster-metrics",
        "akka-persistence",
        "akka-distributed-data-experimental",
        "akka-persistence-query-experimental"
      )
      val akka242NewArtifacts = Seq(
        "akka-stream",
        "akka-http-core",
        
        "akka-http-testkit",
        "akka-stream-testkit"
        
        // TODO enable once not experimental anymore
        // "akka-http-experimental",
        // "akka-http-jackson-experimental",
        // "akka-http-spray-json-experimental",
        // "akka-http-xml-experimental"
      )
      scalaBinaryVersion match {
        case "2.11" if !(akka24NewArtifacts ++ akka242NewArtifacts).contains(projectName) => akka23Versions ++ akka24NoStreamVersions ++ akka24StreamVersions
        case _ if akka242NewArtifacts.contains(projectName) => akka24StreamVersions
        case _ => akka24NoStreamVersions ++ akka24StreamVersions // Only Akka 2.4.x for scala > than 2.11
      }
    }

    // check against all binary compatible artifacts
    versions.map(organization %% projectName % _).toSet
  }

  case class FilterAnyProblem(name: String) extends com.typesafe.tools.mima.core.ProblemFilter {
    import com.typesafe.tools.mima.core._
    override def apply(p: Problem): Boolean = p match {
      case t: TemplateProblem => t.ref.fullName != name && t.ref.fullName != (name + '$')
      case m: MemberProblem => m.ref.owner.fullName != name && m.ref.owner.fullName != (name + '$')
    }
  }

  case class FilterAnyProblemStartingWith(start: String) extends com.typesafe.tools.mima.core.ProblemFilter {
    import com.typesafe.tools.mima.core._
    override def apply(p: Problem): Boolean = p match {
      case t: TemplateProblem => !t.ref.fullName.startsWith(start)
      case m: MemberProblem => !m.ref.owner.fullName.startsWith(start)
    }
  }

  val mimaIgnoredProblems = {
    import com.typesafe.tools.mima.core._

    val bcIssuesBetween23and24 = Seq(
      FilterAnyProblem("akka.remote.testconductor.Terminate"),
      FilterAnyProblem("akka.remote.testconductor.TerminateMsg"),

      ProblemFilters.exclude[MissingMethodProblem]("akka.remote.testconductor.Conductor.shutdown"),
      ProblemFilters.exclude[MissingMethodProblem]("akka.remote.testkit.MultiNodeSpec.akka$remote$testkit$MultiNodeSpec$$deployer"),
      FilterAnyProblem("akka.remote.EndpointManager$Pass"),
      FilterAnyProblem("akka.remote.EndpointManager$EndpointRegistry"),
      FilterAnyProblem("akka.remote.EndpointWriter"),
      FilterAnyProblem("akka.remote.EndpointWriter$StopReading"),
      FilterAnyProblem("akka.remote.EndpointWriter$State"),
      FilterAnyProblem("akka.remote.EndpointWriter$TakeOver"),

      // Change of internal message by #15109
      ProblemFilters.exclude[MissingMethodProblem]("akka.remote.ReliableDeliverySupervisor#GotUid.copy"),
      ProblemFilters.exclude[MissingMethodProblem]("akka.remote.ReliableDeliverySupervisor#GotUid.this"),
      ProblemFilters.exclude[MissingTypesProblem]("akka.remote.ReliableDeliverySupervisor$GotUid$"),
      ProblemFilters.exclude[MissingMethodProblem]("akka.remote.ReliableDeliverySupervisor#GotUid.apply"),

      // Change of private method to protected by #15212
      ProblemFilters.exclude[MissingMethodProblem]("akka.persistence.snapshot.local.LocalSnapshotStore.akka$persistence$snapshot$local$LocalSnapshotStore$$save"),

      // Changes in akka-stream-experimental are not binary compatible - still source compatible (2.3.3 -> 2.3.4)
      // Adding `PersistentActor.persistAsync`
      // Adding `PersistentActor.defer`
      // Changes in akka-persistence in #13944
      // Changes in private LevelDB Store by #13962
      // Renamed `processorId` to `persistenceId`
      ProblemFilters.excludePackage("akka.persistence"),

      // Adding wildcardFanOut to internal message ActorSelectionMessage by #13992
      FilterAnyProblem("akka.actor.ActorSelectionMessage$"),
      FilterAnyProblem("akka.actor.ActorSelectionMessage"),
      ProblemFilters.exclude[MissingMethodProblem]("akka.remote.ContainerFormats#SelectionEnvelopeOrBuilder.hasWildcardFanOut"),
      ProblemFilters.exclude[MissingMethodProblem]("akka.remote.ContainerFormats#SelectionEnvelopeOrBuilder.getWildcardFanOut"),

      // Adding expectMsg overload to testkit #15425
      ProblemFilters.exclude[MissingMethodProblem]("akka.testkit.TestKitBase.expectMsg"),

      // Adding akka.japi.Option.getOrElse #15383
      ProblemFilters.exclude[MissingMethodProblem]("akka.japi.Option.getOrElse"),

      // Change to internal API to fix #15991
      ProblemFilters.exclude[MissingClassProblem]("akka.io.TcpConnection$UpdatePendingWrite$"),
      ProblemFilters.exclude[MissingClassProblem]("akka.io.TcpConnection$UpdatePendingWrite"),

      // Change to optimize use of ForkJoin with Akka's Mailbox
      ProblemFilters.exclude[MissingMethodProblem]("akka.dispatch.Mailbox.status"),

      // Changes introduced to internal remoting actors by #16623
      ProblemFilters.exclude[MissingMethodProblem]("akka.remote.ReliableDeliverySupervisor.unstashAcks"),
      ProblemFilters.exclude[MissingMethodProblem]("akka.remote.ReliableDeliverySupervisor.pendingAcks_="),
      ProblemFilters.exclude[MissingMethodProblem]("akka.remote.ReliableDeliverySupervisor.pendingAcks"),
      ProblemFilters.exclude[MissingMethodProblem]("akka.remote.ReliableDeliverySupervisor.scheduleAutoResend"),
      ProblemFilters.exclude[MissingMethodProblem]("akka.remote.ReliableDeliverySupervisor.autoResendTimer_="),
      ProblemFilters.exclude[MissingMethodProblem]("akka.remote.ReliableDeliverySupervisor.rescheduleAutoResend"),
      ProblemFilters.exclude[IncompatibleResultTypeProblem]("akka.remote.ReliableDeliverySupervisor.autoResendTimer"),
      ProblemFilters.exclude[MissingMethodProblem]("akka.remote.ReliableDeliverySupervisor.lastCumulativeAck"),
      ProblemFilters.exclude[IncompatibleResultTypeProblem]("akka.remote.ReliableDeliverySupervisor.bailoutAt"),
      ProblemFilters.exclude[MissingMethodProblem]("akka.remote.ReliableDeliverySupervisor.lastCumulativeAck_="),

      // Change to improve cluster heartbeat sender, #16638
      FilterAnyProblem("akka.cluster.HeartbeatNodeRing"),
      FilterAnyProblem("akka.cluster.ClusterHeartbeatSenderState"),

      //Changes to improve BatchingExecutor, bugfix #16327
      ProblemFilters.exclude[MissingMethodProblem]("akka.dispatch.BatchingExecutor.resubmitOnBlock"),
      ProblemFilters.exclude[FinalClassProblem]("akka.dispatch.BatchingExecutor$Batch"),
      ProblemFilters.exclude[MissingMethodProblem]("akka.dispatch.BatchingExecutor#Batch.initial"),
      ProblemFilters.exclude[MissingMethodProblem]("akka.dispatch.BatchingExecutor#Batch.blockOn"),
      ProblemFilters.exclude[FinalMethodProblem]("akka.dispatch.BatchingExecutor#Batch.run"),
      ProblemFilters.exclude[MissingMethodProblem]("akka.dispatch.BatchingExecutor#Batch.akka$dispatch$BatchingExecutor$Batch$$parentBlockContext_="),
      ProblemFilters.exclude[MissingMethodProblem]("akka.dispatch.BatchingExecutor#Batch.this"),

      // Exclude observations from downed, #13875
      ProblemFilters.exclude[MissingMethodProblem]("akka.cluster.ClusterEvent.diffReachable"),
      ProblemFilters.exclude[MissingMethodProblem]("akka.cluster.ClusterEvent.diffSeen"),
      ProblemFilters.exclude[MissingMethodProblem]("akka.cluster.ClusterEvent.diffUnreachable"),
      ProblemFilters.exclude[MissingMethodProblem]("akka.cluster.ClusterEvent.diffRolesLeader"),
      ProblemFilters.exclude[MissingMethodProblem]("akka.cluster.ClusterEvent.diffLeader"),
      ProblemFilters.exclude[MissingMethodProblem]("akka.cluster.Gossip.convergence"),
      ProblemFilters.exclude[MissingMethodProblem]("akka.cluster.Gossip.akka$cluster$Gossip$$convergenceMemberStatus"),
      ProblemFilters.exclude[MissingMethodProblem]("akka.cluster.Gossip.isLeader"),
      ProblemFilters.exclude[MissingMethodProblem]("akka.cluster.Gossip.leader"),
      ProblemFilters.exclude[MissingMethodProblem]("akka.cluster.Gossip.roleLeader"),

      // copied everything above from release-2.3 branch

      // final case classes
      ProblemFilters.exclude[FinalClassProblem]("akka.dispatch.ThreadPoolConfig"),
      ProblemFilters.exclude[FinalClassProblem]("akka.dispatch.UnboundedDequeBasedMailbox"),
      ProblemFilters.exclude[FinalClassProblem]("akka.dispatch.CachingConfig$ValuePathEntry"),
      ProblemFilters.exclude[FinalClassProblem]("akka.dispatch.MonitorableThreadFactory"),
      ProblemFilters.exclude[FinalClassProblem]("akka.dispatch.ThreadPoolConfigBuilder"),
      ProblemFilters.exclude[FinalClassProblem]("akka.dispatch.DefaultDispatcherPrerequisites"),
      ProblemFilters.exclude[FinalClassProblem]("akka.dispatch.BoundedMailbox"),
      ProblemFilters.exclude[FinalClassProblem]("akka.dispatch.UnboundedMailbox"),
      ProblemFilters.exclude[FinalClassProblem]("akka.dispatch.SingleConsumerOnlyUnboundedMailbox"),
      ProblemFilters.exclude[FinalClassProblem]("akka.dispatch.CachingConfig$StringPathEntry"),
      ProblemFilters.exclude[FinalClassProblem]("akka.dispatch.sysmsg.Supervise"),
      ProblemFilters.exclude[FinalClassProblem]("akka.dispatch.sysmsg.Recreate"),
      ProblemFilters.exclude[FinalClassProblem]("akka.dispatch.sysmsg.Resume"),
      ProblemFilters.exclude[FinalClassProblem]("akka.dispatch.sysmsg.Failed"),
      ProblemFilters.exclude[FinalClassProblem]("akka.dispatch.sysmsg.DeathWatchNotification"),
      ProblemFilters.exclude[FinalClassProblem]("akka.dispatch.sysmsg.Create"),
      ProblemFilters.exclude[FinalClassProblem]("akka.dispatch.sysmsg.Suspend"),
      ProblemFilters.exclude[FinalClassProblem]("akka.dispatch.sysmsg.Unwatch"),
      ProblemFilters.exclude[FinalClassProblem]("akka.dispatch.sysmsg.Terminate"),
      ProblemFilters.exclude[FinalClassProblem]("akka.actor.AddressTerminated"),
      ProblemFilters.exclude[FinalClassProblem]("akka.actor.FSM$Event"),
      ProblemFilters.exclude[FinalClassProblem]("akka.actor.SuppressedDeadLetter"),
      ProblemFilters.exclude[FinalClassProblem]("akka.actor.FSM$LogEntry"),
      ProblemFilters.exclude[FinalClassProblem]("akka.actor.FSM$CurrentState"),
      ProblemFilters.exclude[FinalClassProblem]("akka.actor.StopChild"),
      ProblemFilters.exclude[FinalClassProblem]("akka.actor.ContextualTypedActorFactory"),
      ProblemFilters.exclude[FinalClassProblem]("akka.actor.Status$Failure"),
      ProblemFilters.exclude[FinalClassProblem]("akka.actor.FSM$Transition"),
      ProblemFilters.exclude[FinalClassProblem]("akka.actor.FSM$SubscribeTransitionCallBack"),
      ProblemFilters.exclude[FinalClassProblem]("akka.actor.SelectChildPattern"),
      ProblemFilters.exclude[FinalClassProblem]("akka.actor.SerializedActorRef"),
      ProblemFilters.exclude[FinalClassProblem]("akka.actor.TypedActor$SerializedMethodCall"),
      ProblemFilters.exclude[FinalClassProblem]("akka.actor.Status$Success"),
      ProblemFilters.exclude[FinalClassProblem]("akka.actor.FSM$UnsubscribeTransitionCallBack"),
      ProblemFilters.exclude[FinalClassProblem]("akka.actor.PostRestartException"),
      ProblemFilters.exclude[FinalClassProblem]("akka.actor.FSM$StopEvent"),
      ProblemFilters.exclude[FinalClassProblem]("akka.actor.ActorKilledException"),
      ProblemFilters.exclude[FinalClassProblem]("akka.actor.ChildRestartStats"),
      ProblemFilters.exclude[FinalClassProblem]("akka.actor.ActorNotFound"),
      ProblemFilters.exclude[FinalClassProblem]("akka.actor.TypedProps"),
      ProblemFilters.exclude[FinalClassProblem]("akka.actor.SchedulerException"),
      ProblemFilters.exclude[FinalClassProblem]("akka.actor.DeathPactException"),
      ProblemFilters.exclude[FinalClassProblem]("akka.actor.FSM$Timer"),
      ProblemFilters.exclude[FinalClassProblem]("akka.actor.Identify"),
      ProblemFilters.exclude[FinalClassProblem]("akka.actor.InvalidMessageException"),
      ProblemFilters.exclude[FinalClassProblem]("akka.actor.Terminated"),
      ProblemFilters.exclude[FinalClassProblem]("akka.actor.PreRestartException"),
      ProblemFilters.exclude[FinalClassProblem]("akka.actor.ActorIdentity"),
      ProblemFilters.exclude[FinalClassProblem]("akka.actor.TypedActor$MethodCall"),
      ProblemFilters.exclude[FinalClassProblem]("akka.actor.TypedActor$SerializedTypedActorInvocationHandler"),
      ProblemFilters.exclude[FinalClassProblem]("akka.actor.IllegalActorStateException"),
      ProblemFilters.exclude[FinalClassProblem]("akka.actor.InvalidActorNameException"),
      ProblemFilters.exclude[FinalClassProblem]("akka.actor.SelectChildName"),
      ProblemFilters.exclude[FinalClassProblem]("akka.actor.FSM$Failure"),
      ProblemFilters.exclude[FinalClassProblem]("akka.actor.UnhandledMessage"),
      ProblemFilters.exclude[FinalClassProblem]("akka.actor.DeadLetter"),
      ProblemFilters.exclude[FinalClassProblem]("akka.actor.FSM$TimeoutMarker"),
      ProblemFilters.exclude[FinalClassProblem]("akka.actor.dungeon.ChildrenContainer$Recreation"),
      ProblemFilters.exclude[FinalClassProblem]("akka.actor.dungeon.ChildrenContainer$TerminatingChildrenContainer"),
      ProblemFilters.exclude[FinalClassProblem]("akka.actor.dungeon.ChildrenContainer$Creation"),
      ProblemFilters.exclude[FinalClassProblem]("akka.actor.dsl.Inbox$Select"),
      ProblemFilters.exclude[FinalClassProblem]("akka.actor.dsl.Inbox$StartWatch"),
      ProblemFilters.exclude[FinalClassProblem]("akka.actor.dsl.Inbox$Get"),
      ProblemFilters.exclude[FinalClassProblem]("akka.io.Tcp$Received"),
      ProblemFilters.exclude[FinalClassProblem]("akka.io.Udp$Send"),
      ProblemFilters.exclude[FinalClassProblem]("akka.io.TcpConnection$UpdatePendingWriteAndThen"),
      ProblemFilters.exclude[FinalClassProblem]("akka.io.Tcp$Write"),
      ProblemFilters.exclude[FinalClassProblem]("akka.io.Tcp$CommandFailed"),
      ProblemFilters.exclude[FinalClassProblem]("akka.io.Udp$Bound"),
      ProblemFilters.exclude[FinalClassProblem]("akka.io.TcpConnection$ConnectionInfo"),
      ProblemFilters.exclude[FinalClassProblem]("akka.io.Tcp$ErrorClosed"),
      ProblemFilters.exclude[FinalClassProblem]("akka.io.UdpConnected$Send"),
      ProblemFilters.exclude[FinalClassProblem]("akka.io.UdpConnected$Received"),
      ProblemFilters.exclude[FinalClassProblem]("akka.io.Udp$CommandFailed"),
      ProblemFilters.exclude[FinalClassProblem]("akka.io.SelectionHandler$Retry"),
      ProblemFilters.exclude[FinalClassProblem]("akka.io.Tcp$WriteFile"),
      ProblemFilters.exclude[FinalClassProblem]("akka.io.Tcp$Bound"),
      ProblemFilters.exclude[FinalClassProblem]("akka.io.UdpConnected$CommandFailed"),
      ProblemFilters.exclude[FinalClassProblem]("akka.io.Tcp$Register"),
      ProblemFilters.exclude[FinalClassProblem]("akka.io.Tcp$ResumeAccepting"),
      ProblemFilters.exclude[FinalClassProblem]("akka.io.SelectionHandler$WorkerForCommand"),
      ProblemFilters.exclude[FinalClassProblem]("akka.io.TcpConnection$CloseInformation"),
      ProblemFilters.exclude[FinalClassProblem]("akka.io.TcpConnection$WriteFileFailed"),
      ProblemFilters.exclude[FinalClassProblem]("akka.io.TcpListener$RegisterIncoming"),
      ProblemFilters.exclude[FinalClassProblem]("akka.io.Tcp$Connect"),
      ProblemFilters.exclude[FinalClassProblem]("akka.io.Tcp$Bind"),
      ProblemFilters.exclude[FinalClassProblem]("akka.io.Udp$Received"),
      ProblemFilters.exclude[FinalClassProblem]("akka.io.Tcp$Connected"),
      ProblemFilters.exclude[FinalClassProblem]("akka.io.UdpConnected$Connect"),
      ProblemFilters.exclude[FinalClassProblem]("akka.io.Udp$Bind"),
      ProblemFilters.exclude[FinalClassProblem]("akka.io.Tcp$CompoundWrite"),
      ProblemFilters.exclude[FinalClassProblem]("akka.io.TcpListener$FailedRegisterIncoming"),
      ProblemFilters.exclude[FinalClassProblem]("akka.event.Logging$InitializeLogger"),
      ProblemFilters.exclude[FinalClassProblem]("akka.pattern.PromiseActorRef$StoppedWithPath"),
      ProblemFilters.exclude[FinalClassProblem]("akka.serialization.Serialization$Information"),
      ProblemFilters.exclude[FinalClassProblem]("akka.util.WildcardTree"),
      ProblemFilters.exclude[FinalClassProblem]("akka.routing.AddRoutee"),
      ProblemFilters.exclude[FinalClassProblem]("akka.routing.ConsistentRoutee"),
      ProblemFilters.exclude[FinalClassProblem]("akka.routing.SeveralRoutees"),
      ProblemFilters.exclude[FinalClassProblem]("akka.routing.ScatterGatherFirstCompletedRoutees"),
      ProblemFilters.exclude[FinalClassProblem]("akka.routing.Deafen"),
      ProblemFilters.exclude[FinalClassProblem]("akka.routing.Listen"),
      ProblemFilters.exclude[FinalClassProblem]("akka.routing.AdjustPoolSize"),
      ProblemFilters.exclude[FinalClassProblem]("akka.routing.ActorSelectionRoutee"),
      ProblemFilters.exclude[FinalClassProblem]("akka.routing.Broadcast"),
      ProblemFilters.exclude[FinalClassProblem]("akka.routing.RemoveRoutee"),
      ProblemFilters.exclude[FinalClassProblem]("akka.routing.ActorRefRoutee"),
      ProblemFilters.exclude[FinalClassProblem]("akka.routing.Routees"),
      ProblemFilters.exclude[FinalClassProblem]("akka.routing.WithListeners"),
      ProblemFilters.exclude[FinalClassProblem]("akka.testkit.TestEvent$Mute"),
      ProblemFilters.exclude[FinalClassProblem]("akka.testkit.TestActor$UnWatch"),
      ProblemFilters.exclude[FinalClassProblem]("akka.testkit.ErrorFilter"),
      ProblemFilters.exclude[FinalClassProblem]("akka.testkit.InfoFilter"),
      ProblemFilters.exclude[FinalClassProblem]("akka.testkit.TestActor$Watch"),
      ProblemFilters.exclude[FinalClassProblem]("akka.testkit.WarningFilter"),
      ProblemFilters.exclude[FinalClassProblem]("akka.testkit.DebugFilter"),
      ProblemFilters.exclude[FinalClassProblem]("akka.testkit.DeadLettersFilter"),
      ProblemFilters.exclude[FinalClassProblem]("akka.testkit.TestActor$RealMessage"),
      ProblemFilters.exclude[FinalClassProblem]("akka.testkit.TestEvent$UnMute"),
      ProblemFilters.exclude[FinalClassProblem]("akka.testkit.TestActor$SetIgnore"),
      ProblemFilters.exclude[FinalClassProblem]("akka.testkit.TestActor$SetAutoPilot"),
      ProblemFilters.exclude[FinalClassProblem]("akka.testkit.CustomEventFilter"),
      ProblemFilters.exclude[FinalClassProblem]("akka.remote.EndpointManager$ListensFailure"),
      ProblemFilters.exclude[FinalClassProblem]("akka.remote.InvalidAssociation"),
      ProblemFilters.exclude[FinalClassProblem]("akka.remote.RemoteScope"),
      ProblemFilters.exclude[FinalClassProblem]("akka.remote.AckedReceiveBuffer"),
      ProblemFilters.exclude[FinalClassProblem]("akka.remote.RemoteWatcher$WatchRemote"),
      ProblemFilters.exclude[FinalClassProblem]("akka.remote.EndpointManager$Gated"),
      ProblemFilters.exclude[FinalClassProblem]("akka.remote.AckedSendBuffer"),
      ProblemFilters.exclude[FinalClassProblem]("akka.remote.EndpointManager$Link"),
      ProblemFilters.exclude[FinalClassProblem]("akka.remote.QuarantinedEvent"),
      ProblemFilters.exclude[FinalClassProblem]("akka.remote.EndpointManager$ManagementCommand"),
      ProblemFilters.exclude[FinalClassProblem]("akka.remote.EndpointManager$Send"),
      ProblemFilters.exclude[FinalClassProblem]("akka.remote.Ack"),
      ProblemFilters.exclude[FinalClassProblem]("akka.remote.RemoteWatcher$Stats"),
      ProblemFilters.exclude[FinalClassProblem]("akka.remote.EndpointManager$Quarantined"),
      ProblemFilters.exclude[FinalClassProblem]("akka.remote.RARP"),
      ProblemFilters.exclude[FinalClassProblem]("akka.remote.EndpointManager$ResendState"),
      ProblemFilters.exclude[FinalClassProblem]("akka.remote.RemoteWatcher$RewatchRemote"),
      ProblemFilters.exclude[FinalClassProblem]("akka.remote.Remoting$RegisterTransportActor"),
      ProblemFilters.exclude[FinalClassProblem]("akka.remote.ShutDownAssociation"),
      ProblemFilters.exclude[FinalClassProblem]("akka.remote.EndpointManager$Quarantine"),
      ProblemFilters.exclude[FinalClassProblem]("akka.remote.RemoteWatcher$UnwatchRemote"),
      ProblemFilters.exclude[FinalClassProblem]("akka.remote.EndpointWriter$Handle"),
      ProblemFilters.exclude[FinalClassProblem]("akka.remote.RemoteActorRefProvider$Internals"),
      ProblemFilters.exclude[FinalClassProblem]("akka.remote.EndpointManager$ListensResult"),
      ProblemFilters.exclude[FinalClassProblem]("akka.remote.RemoteWatcher$ExpectedFirstHeartbeat"),
      ProblemFilters.exclude[FinalClassProblem]("akka.remote.RemoteDeploymentWatcher$WatchRemote"),
      ProblemFilters.exclude[FinalClassProblem]("akka.remote.DaemonMsgCreate"),
      ProblemFilters.exclude[FinalClassProblem]("akka.remote.RemoteWatcher$HeartbeatRsp"),
      ProblemFilters.exclude[FinalClassProblem]("akka.remote.EndpointWriter$StoppedReading"),
      ProblemFilters.exclude[FinalClassProblem]("akka.remote.EndpointManager$Listen"),
      ProblemFilters.exclude[FinalClassProblem]("akka.remote.EndpointWriter$OutboundAck"),
      ProblemFilters.exclude[FinalClassProblem]("akka.remote.HeartbeatHistory"),
      ProblemFilters.exclude[FinalClassProblem]("akka.remote.HopelessAssociation"),
      ProblemFilters.exclude[FinalClassProblem]("akka.remote.EndpointWriter$TookOver"),
      ProblemFilters.exclude[FinalClassProblem]("akka.remote.SeqNo"),
      ProblemFilters.exclude[FinalClassProblem]("akka.remote.ReliableDeliverySupervisor$GotUid"),
      ProblemFilters.exclude[FinalClassProblem]("akka.remote.EndpointManager$ManagementCommandAck"),
      ProblemFilters.exclude[FinalClassProblem]("akka.remote.transport.FailureInjectorTransportAdapter$Drop"),
      ProblemFilters.exclude[FinalClassProblem]("akka.remote.transport.ThrottlerManager$AssociateResult"),
      ProblemFilters.exclude[FinalClassProblem]("akka.remote.transport.ThrottlerManager$Listener"),
      ProblemFilters.exclude[FinalClassProblem]("akka.remote.transport.ProtocolStateActor$OutboundUnassociated"),
      ProblemFilters.exclude[FinalClassProblem]("akka.remote.transport.ProtocolStateActor$Handle"),
      ProblemFilters.exclude[FinalClassProblem]("akka.remote.transport.ThrottlerTransportAdapter$SetThrottle"),
      ProblemFilters.exclude[FinalClassProblem]("akka.remote.transport.ProtocolStateActor$ListenerReady"),
      ProblemFilters.exclude[FinalClassProblem]("akka.remote.transport.ActorTransportAdapter$ListenUnderlying"),
      ProblemFilters.exclude[FinalClassProblem]("akka.remote.transport.ActorTransportAdapter$AssociateUnderlying"),
      ProblemFilters.exclude[FinalClassProblem]("akka.remote.transport.FailureInjectorTransportAdapter$One"),
      ProblemFilters.exclude[FinalClassProblem]("akka.remote.transport.TestTransport$DisassociateAttempt"),
      ProblemFilters.exclude[FinalClassProblem]("akka.remote.transport.ProtocolStateActor$HandleListenerRegistered"),
      ProblemFilters.exclude[FinalClassProblem]("akka.remote.transport.ProtocolStateActor$OutboundUnderlyingAssociated"),
      ProblemFilters.exclude[FinalClassProblem]("akka.remote.transport.ProtocolStateActor$InboundUnassociated"),
      ProblemFilters.exclude[FinalClassProblem]("akka.remote.transport.AkkaProtocolTransport$AssociateUnderlyingRefuseUid"),
      ProblemFilters.exclude[FinalClassProblem]("akka.remote.transport.TestTransport$AssociateAttempt"),
      ProblemFilters.exclude[FinalClassProblem]("akka.remote.transport.TestTransport$ListenAttempt"),
      ProblemFilters.exclude[FinalClassProblem]("akka.remote.transport.AkkaPduCodec$Disassociate"),
      ProblemFilters.exclude[FinalClassProblem]("akka.remote.transport.AkkaPduCodec$Message"),
      ProblemFilters.exclude[FinalClassProblem]("akka.remote.transport.Transport$InboundAssociation"),
      ProblemFilters.exclude[FinalClassProblem]("akka.remote.transport.Transport$InvalidAssociationException"),
      ProblemFilters.exclude[FinalClassProblem]("akka.remote.transport.ProtocolStateActor$AssociatedWaitHandler"),
      ProblemFilters.exclude[FinalClassProblem]("akka.remote.transport.TestAssociationHandle"),
      ProblemFilters.exclude[FinalClassProblem]("akka.remote.transport.ThrottlerManager$ListenerAndMode"),
      ProblemFilters.exclude[FinalClassProblem]("akka.remote.transport.AssociationHandle$Disassociated"),
      ProblemFilters.exclude[FinalClassProblem]("akka.remote.transport.AssociationHandle$InboundPayload"),
      ProblemFilters.exclude[FinalClassProblem]("akka.remote.transport.ThrottledAssociation$FailWith"),
      ProblemFilters.exclude[FinalClassProblem]("akka.remote.transport.Transport$ActorAssociationEventListener"),
      ProblemFilters.exclude[FinalClassProblem]("akka.remote.transport.FailureInjectorHandle"),
      ProblemFilters.exclude[FinalClassProblem]("akka.remote.transport.AkkaPduCodec$Payload"),
      ProblemFilters.exclude[FinalClassProblem]("akka.remote.transport.ThrottledAssociation$ExposedHandle"),
      ProblemFilters.exclude[FinalClassProblem]("akka.remote.transport.FailureInjectorTransportAdapter$All"),
      ProblemFilters.exclude[FinalClassProblem]("akka.remote.transport.TestTransport$WriteAttempt"),
      ProblemFilters.exclude[FinalClassProblem]("akka.remote.transport.ThrottlerManager$Handle"),
      ProblemFilters.exclude[FinalClassProblem]("akka.remote.transport.ThrottlerTransportAdapter$TokenBucket"),
      ProblemFilters.exclude[FinalClassProblem]("akka.remote.transport.ThrottlerManager$Checkin"),
      ProblemFilters.exclude[FinalClassProblem]("akka.remote.transport.HandshakeInfo"),
      ProblemFilters.exclude[FinalClassProblem]("akka.remote.transport.ThrottlerTransportAdapter$ForceDisassociate"),
      ProblemFilters.exclude[FinalClassProblem]("akka.remote.transport.ActorTransportAdapter$DisassociateUnderlying"),
      ProblemFilters.exclude[FinalClassProblem]("akka.remote.transport.FailureInjectorException"),
      ProblemFilters.exclude[FinalClassProblem]("akka.remote.transport.ThrottlerHandle"),
      ProblemFilters.exclude[FinalClassProblem]("akka.remote.transport.TestTransport$ShutdownAttempt"),
      ProblemFilters.exclude[FinalClassProblem]("akka.remote.transport.ActorTransportAdapter$ListenerRegistered"),
      ProblemFilters.exclude[FinalClassProblem]("akka.remote.transport.AkkaPduCodec$Associate"),
      ProblemFilters.exclude[FinalClassProblem]("akka.remote.transport.ThrottlerTransportAdapter$ForceDisassociateExplicitly"),
      ProblemFilters.exclude[FinalClassProblem]("akka.remote.transport.AssociationHandle$ActorHandleEventListener"),
      ProblemFilters.exclude[FinalClassProblem]("akka.camel.FailureResult"),
      ProblemFilters.exclude[FinalClassProblem]("akka.camel.MessageResult"),
      ProblemFilters.exclude[FinalClassProblem]("akka.camel.internal.CamelSupervisor$AddWatch"),
      ProblemFilters.exclude[FinalClassProblem]("akka.camel.internal.AwaitDeActivation"),
      ProblemFilters.exclude[FinalClassProblem]("akka.camel.internal.CamelSupervisor$CamelProducerObjects"),
      ProblemFilters.exclude[FinalClassProblem]("akka.camel.internal.CamelSupervisor$DeRegister"),
      ProblemFilters.exclude[FinalClassProblem]("akka.camel.internal.AwaitActivation"),
      ProblemFilters.exclude[FinalClassProblem]("akka.camel.internal.CamelSupervisor$Register"),
      ProblemFilters.exclude[FinalClassProblem]("akka.remote.testconductor.ClientFSM$Data"),
      ProblemFilters.exclude[FinalClassProblem]("akka.remote.testconductor.ToClient"),
      ProblemFilters.exclude[FinalClassProblem]("akka.remote.testconductor.BarrierCoordinator$ClientLost"),
      ProblemFilters.exclude[FinalClassProblem]("akka.remote.testconductor.EnterBarrier"),
      ProblemFilters.exclude[FinalClassProblem]("akka.remote.testconductor.Remove"),
      ProblemFilters.exclude[FinalClassProblem]("akka.remote.testconductor.ToServer"),
      ProblemFilters.exclude[FinalClassProblem]("akka.remote.testconductor.DisconnectMsg"),
      ProblemFilters.exclude[FinalClassProblem]("akka.remote.testconductor.BarrierCoordinator$BarrierEmpty"),
      ProblemFilters.exclude[FinalClassProblem]("akka.remote.testconductor.Disconnect"),
      ProblemFilters.exclude[FinalClassProblem]("akka.remote.testconductor.ClientFSM$ConnectionFailure"),
      ProblemFilters.exclude[FinalClassProblem]("akka.remote.testconductor.RoleName"),
      ProblemFilters.exclude[FinalClassProblem]("akka.remote.testconductor.Hello"),
      ProblemFilters.exclude[FinalClassProblem]("akka.remote.testconductor.Controller$NodeInfo"),
      ProblemFilters.exclude[FinalClassProblem]("akka.remote.testconductor.Controller$CreateServerFSM"),
      ProblemFilters.exclude[FinalClassProblem]("akka.remote.testconductor.GetAddress"),
      ProblemFilters.exclude[FinalClassProblem]("akka.remote.testconductor.BarrierCoordinator$WrongBarrier"),
      ProblemFilters.exclude[FinalClassProblem]("akka.remote.testconductor.AddressReply"),
      ProblemFilters.exclude[FinalClassProblem]("akka.remote.testconductor.ClientFSM$Connected"),
      ProblemFilters.exclude[FinalClassProblem]("akka.remote.testconductor.BarrierCoordinator$RemoveClient"),
      ProblemFilters.exclude[FinalClassProblem]("akka.remote.testconductor.BarrierCoordinator$FailedBarrier"),
      ProblemFilters.exclude[FinalClassProblem]("akka.remote.testconductor.ThrottleMsg"),
      ProblemFilters.exclude[FinalClassProblem]("akka.remote.testconductor.BarrierCoordinator$Data"),
      ProblemFilters.exclude[FinalClassProblem]("akka.remote.testconductor.BarrierResult"),
      ProblemFilters.exclude[FinalClassProblem]("akka.remote.testconductor.BarrierCoordinator$BarrierTimeout"),
      ProblemFilters.exclude[FinalClassProblem]("akka.remote.testconductor.Controller$ClientDisconnected"),
      ProblemFilters.exclude[FinalClassProblem]("akka.remote.testconductor.FailBarrier"),
      ProblemFilters.exclude[FinalClassProblem]("akka.remote.testconductor.BarrierCoordinator$DuplicateNode"),
      ProblemFilters.exclude[FinalClassProblem]("akka.remote.testconductor.Throttle"),
      ProblemFilters.exclude[FinalClassProblem]("akka.remote.testkit.MultiNodeSpec$Replacement"),
      ProblemFilters.exclude[FinalClassProblem]("akka.cluster.InternalClusterAction$Subscribe"),
      ProblemFilters.exclude[FinalClassProblem]("akka.cluster.ClusterEvent$SeenChanged"),
      ProblemFilters.exclude[FinalClassProblem]("akka.cluster.VectorClock"),
      ProblemFilters.exclude[FinalClassProblem]("akka.cluster.InternalClusterAction$PublishChanges"),
      ProblemFilters.exclude[FinalClassProblem]("akka.cluster.Metric"),
      ProblemFilters.exclude[FinalClassProblem]("akka.cluster.ClusterEvent$ReachableMember"),
      ProblemFilters.exclude[FinalClassProblem]("akka.cluster.ClusterUserAction$Down"),
      ProblemFilters.exclude[FinalClassProblem]("akka.cluster.ClusterHeartbeatSender$ExpectedFirstHeartbeat"),
      ProblemFilters.exclude[FinalClassProblem]("akka.cluster.InternalClusterAction$PublishEvent"),
      ProblemFilters.exclude[FinalClassProblem]("akka.cluster.ClusterEvent$RoleLeaderChanged"),
      ProblemFilters.exclude[FinalClassProblem]("akka.cluster.ClusterHeartbeatSender$HeartbeatRsp"),
      ProblemFilters.exclude[FinalClassProblem]("akka.cluster.ClusterEvent$ClusterMetricsChanged"),
      ProblemFilters.exclude[FinalClassProblem]("akka.cluster.AutoDown$UnreachableTimeout"),
      ProblemFilters.exclude[FinalClassProblem]("akka.cluster.ClusterEvent$CurrentInternalStats"),
      ProblemFilters.exclude[FinalClassProblem]("akka.cluster.ClusterEvent$MemberUp"),
      ProblemFilters.exclude[FinalClassProblem]("akka.cluster.ClusterEvent$CurrentClusterState"),
      ProblemFilters.exclude[FinalClassProblem]("akka.cluster.GossipOverview"),
      ProblemFilters.exclude[FinalClassProblem]("akka.cluster.GossipStatus"),
      ProblemFilters.exclude[FinalClassProblem]("akka.cluster.GossipStats"),
      ProblemFilters.exclude[FinalClassProblem]("akka.cluster.MetricsGossip"),
      ProblemFilters.exclude[FinalClassProblem]("akka.cluster.InternalClusterAction$Join"),
      ProblemFilters.exclude[FinalClassProblem]("akka.cluster.UniqueAddress"),
      ProblemFilters.exclude[FinalClassProblem]("akka.cluster.InternalClusterAction$SendGossipTo"),
      ProblemFilters.exclude[FinalClassProblem]("akka.cluster.InternalClusterAction$PublisherCreated"),
      ProblemFilters.exclude[FinalClassProblem]("akka.cluster.ClusterUserAction$Leave"),
      ProblemFilters.exclude[FinalClassProblem]("akka.cluster.Gossip"),
      ProblemFilters.exclude[FinalClassProblem]("akka.cluster.ClusterEvent$ReachabilityChanged"),
      ProblemFilters.exclude[FinalClassProblem]("akka.cluster.ClusterEvent$UnreachableMember"),
      ProblemFilters.exclude[FinalClassProblem]("akka.cluster.InternalClusterAction$AddOnMemberUpListener"),
      ProblemFilters.exclude[FinalClassProblem]("akka.cluster.ClusterEvent$LeaderChanged"),
      ProblemFilters.exclude[FinalClassProblem]("akka.cluster.InternalClusterAction$JoinSeedNodes"),
      ProblemFilters.exclude[FinalClassProblem]("akka.cluster.StandardMetrics$HeapMemory"),
      ProblemFilters.exclude[FinalClassProblem]("akka.cluster.VectorClockStats"),
      ProblemFilters.exclude[FinalClassProblem]("akka.cluster.NodeMetrics"),
      ProblemFilters.exclude[FinalClassProblem]("akka.cluster.Reachability$Record"),
      ProblemFilters.exclude[FinalClassProblem]("akka.cluster.InternalClusterAction$InitJoinAck"),
      ProblemFilters.exclude[FinalClassProblem]("akka.cluster.StandardMetrics$Cpu"),
      ProblemFilters.exclude[FinalClassProblem]("akka.cluster.InternalClusterAction$InitJoinNack"),
      ProblemFilters.exclude[FinalClassProblem]("akka.cluster.EWMA"),
      ProblemFilters.exclude[FinalClassProblem]("akka.cluster.InternalClusterAction$Unsubscribe"),
      ProblemFilters.exclude[FinalClassProblem]("akka.cluster.ClusterHeartbeatSender$Heartbeat"),
      ProblemFilters.exclude[FinalClassProblem]("akka.cluster.MetricsGossipEnvelope"),
      ProblemFilters.exclude[FinalClassProblem]("akka.cluster.ClusterEvent$MemberRemoved"),
      ProblemFilters.exclude[FinalClassProblem]("akka.cluster.ClusterUserAction$JoinTo"),
      ProblemFilters.exclude[FinalClassProblem]("akka.cluster.ClusterEvent$MemberExited"),
      ProblemFilters.exclude[FinalClassProblem]("akka.cluster.InternalClusterAction$Welcome"),
      ProblemFilters.exclude[FinalClassProblem]("akka.cluster.routing.ClusterRouterPoolSettings"),
      ProblemFilters.exclude[FinalClassProblem]("akka.cluster.routing.MixMetricsSelector"),
      ProblemFilters.exclude[FinalClassProblem]("akka.cluster.routing.ClusterRouterGroupSettings"),
      ProblemFilters.exclude[FinalClassProblem]("akka.dispatch.sysmsg.Watch"),

      // changed to static method, source compatible is enough
      ProblemFilters.exclude[MissingMethodProblem]("akka.testkit.JavaTestKit.shutdownActorSystem"),
      // testActorName()java.lang.String in trait akka.testkit.TestKitBase does not have a correspondent in old version
      ProblemFilters.exclude[MissingMethodProblem]("akka.testkit.TestKitBase.testActorName"),
      // method remainingOrDefault()scala.concurrent.duration.FiniteDuration in trait akka.testkit.TestKitBase does not have a correspondent in old version
      ProblemFilters.exclude[MissingMethodProblem]("akka.testkit.TestKitBase.remainingOrDefault"),
      // synthetic method akka$remote$testkit$MultiNodeSpec$Replacement$$$outer()akka.remote.testkit.MultiNodeSpec in class akka.remote.testkit.MultiNodeSpec#Replacement does not have a correspondent in new version
      ProblemFilters.exclude[MissingMethodProblem]("akka.remote.testkit.MultiNodeSpec#Replacement.akka$remote$testkit$MultiNodeSpec$Replacement$$$outer"),


      // method nrOfInstances(akka.actor.ActorSystem) in trait akka.routing.Pool does not have a correspondent in old version
      // ok to exclude, since we don't call nrOfInstances(sys) for old implementations
      ProblemFilters.exclude[MissingMethodProblem]("akka.routing.Pool.nrOfInstances"),

      // method paths(akka.actor.ActorSystem) in trait akka.routing.Group does not have a correspondent in old version
      // ok to exclude, since we don't call paths(sys) for old implementations
      ProblemFilters.exclude[MissingMethodProblem]("akka.routing.Group.paths"),
      ProblemFilters.exclude[MissingMethodProblem]("akka.routing.GroupBase.getPaths"),

      // removed deprecated
      ProblemFilters.exclude[MissingClassProblem]("akka.actor.UntypedActorFactory"),
      ProblemFilters.exclude[MissingMethodProblem]("akka.util.Timeout.longToTimeout"),
      ProblemFilters.exclude[MissingMethodProblem]("akka.util.Timeout.intToTimeout"),
      ProblemFilters.exclude[IncompatibleMethTypeProblem]("akka.util.Timeout.apply"),
      ProblemFilters.exclude[IncompatibleMethTypeProblem]("akka.util.Timeout.this"),
      FilterAnyProblem("akka.routing.ConsistentHashingRouter"),
      ProblemFilters.exclude[MissingClassProblem]("akka.routing.SmallestMailboxRouter$"),
      ProblemFilters.exclude[MissingClassProblem]("akka.routing.RouterRoutees$"),
      ProblemFilters.exclude[MissingClassProblem]("akka.routing.ScatterGatherFirstCompletedRouter"),
      ProblemFilters.exclude[MissingClassProblem]("akka.routing.CurrentRoutees$"),
      ProblemFilters.exclude[MissingClassProblem]("akka.routing.CurrentRoutees"),
      ProblemFilters.exclude[MissingClassProblem]("akka.routing.RouterRoutees"),
      ProblemFilters.exclude[MissingClassProblem]("akka.routing.RandomRouter"),
      // class akka.routing.CollectRouteeRefs does not have a correspondent in new version
      ProblemFilters.exclude[MissingClassProblem]("akka.routing.CollectRouteeRefs"),
      // class akka.routing.ConsistentActorRef does not have a correspondent in new version
      ProblemFilters.exclude[MissingClassProblem]("akka.routing.ConsistentActorRef"),
      // object akka.routing.ConsistentActorRef does not have a correspondent in new version
      ProblemFilters.exclude[MissingClassProblem]("akka.routing.ConsistentActorRef$"),
      // object akka.routing.RandomRouter does not have a correspondent in new version
      ProblemFilters.exclude[MissingClassProblem]("akka.routing.RandomRouter$"),
      // object akka.routing.BroadcastRouter does not have a correspondent in new version
      ProblemFilters.exclude[MissingClassProblem]("akka.routing.BroadcastRouter$"),
      // class akka.routing.RoundRobinRouter does not have a correspondent in new version
      ProblemFilters.exclude[MissingClassProblem]("akka.routing.RoundRobinRouter"),
      // class akka.routing.BroadcastRouter does not have a correspondent in new version
      ProblemFilters.exclude[MissingClassProblem]("akka.routing.BroadcastRouter"),
      // class akka.routing.SmallestMailboxRouter does not have a correspondent in new version
      ProblemFilters.exclude[MissingClassProblem]("akka.routing.SmallestMailboxRouter"),
      // object akka.routing.ScatterGatherFirstCompletedRouter does not have a correspondent in new version
      ProblemFilters.exclude[MissingClassProblem]("akka.routing.ScatterGatherFirstCompletedRouter$"),
      // interface akka.routing.DeprecatedRouterConfig does not have a correspondent in new version
      ProblemFilters.exclude[MissingClassProblem]("akka.routing.DeprecatedRouterConfig"),
      // object akka.routing.RoundRobinRouter does not have a correspondent in new version
      ProblemFilters.exclude[MissingClassProblem]("akka.routing.RoundRobinRouter$"),
      // method toString()java.lang.String in object akka.routing.BalancingPool does not have a correspondent in new version
      ProblemFilters.exclude[MissingMethodProblem]("akka.routing.BalancingPool.toString"),
      ProblemFilters.exclude[MissingMethodProblem]("akka.remote.RemoteSettings.LogRemoteLifecycleEvents"),
      ProblemFilters.exclude[MissingMethodProblem]("akka.cluster.Cluster.publishCurrentClusterState"),
      ProblemFilters.exclude[MissingClassProblem]("akka.cluster.InternalClusterAction$PublishCurrentClusterState$"),
      ProblemFilters.exclude[MissingMethodProblem]("akka.cluster.ClusterSettings.AutoDown"),
      // class akka.cluster.routing.ClusterRouterSettings does not have a correspondent in new version
      ProblemFilters.exclude[MissingClassProblem]("akka.cluster.routing.ClusterRouterSettings"),
      // object akka.cluster.routing.ClusterRouterConfig does not have a correspondent in new version
      ProblemFilters.exclude[MissingClassProblem]("akka.cluster.routing.ClusterRouterConfig$"),
      // object akka.cluster.routing.AdaptiveLoadBalancingRouter does not have a correspondent in new version
      ProblemFilters.exclude[MissingClassProblem]("akka.cluster.routing.AdaptiveLoadBalancingRouter$"),
      // object akka.cluster.routing.ClusterRouterSettings does not have a correspondent in new version
      ProblemFilters.exclude[MissingClassProblem]("akka.cluster.routing.ClusterRouterSettings$"),
      // class akka.cluster.routing.AdaptiveLoadBalancingRouter does not have a correspondent in new version
      ProblemFilters.exclude[MissingClassProblem]("akka.cluster.routing.AdaptiveLoadBalancingRouter"),
      // class akka.cluster.routing.ClusterRouterConfig does not have a correspondent in new version
      ProblemFilters.exclude[MissingClassProblem]("akka.cluster.routing.ClusterRouterConfig"),
      // deprecated method this(Int,java.lang.String,Boolean,java.lang.String)Unit in class akka.cluster.routing.ClusterRouterGroupSettings does not have a correspondent with same parameter signature among (Int,java.lang.Iterable,Boolean,java.lang.String)Unit, (Int,scala.collection.immutable.Seq,Boolean,scala.Option)Unit
      ProblemFilters.exclude[IncompatibleMethTypeProblem]("akka.cluster.routing.ClusterRouterGroupSettings.this"),
      // deprecated method this(Int,java.lang.String,Boolean,scala.Option)Unit in class akka.cluster.routing.ClusterRouterGroupSettings does not have a correspondent with same parameter signature among (Int,java.lang.Iterable,Boolean,java.lang.String)Unit, (Int,scala.collection.immutable.Seq,Boolean,scala.Option)Unit
      ProblemFilters.exclude[IncompatibleMethTypeProblem]("akka.cluster.routing.ClusterRouterGroupSettings.this"),
      ProblemFilters.exclude[MissingMethodProblem]("akka.testkit.TestKit.dilated"),


      // changed internals
      ProblemFilters.exclude[MissingMethodProblem]("akka.actor.ActorSystem.terminate"),
      ProblemFilters.exclude[MissingMethodProblem]("akka.actor.ActorSystem.whenTerminated"),
      ProblemFilters.exclude[MissingMethodProblem]("akka.actor.ExtendedActorSystem.logFilter"),
      ProblemFilters.exclude[MissingMethodProblem]("akka.actor.ActorPath.ValidSymbols"),
      ProblemFilters.exclude[MissingMethodProblem]("akka.actor.LocalActorRefProvider.terminationPromise"),
      ProblemFilters.exclude[MissingClassProblem]("akka.actor.UntypedActorFactoryConsumer"),
      ProblemFilters.exclude[MissingMethodProblem]("akka.actor.ActorSystemImpl.terminationFuture"),
      ProblemFilters.exclude[MissingMethodProblem]("akka.actor.IndirectActorProducer.UntypedActorFactoryConsumerClass"),
      FilterAnyProblem("akka.actor.ActorSystemImpl"),
      ProblemFilters.exclude[MissingMethodProblem]("akka.pattern.AskSupport.ask"),
      FilterAnyProblem("akka.actor.ActorSystemImpl$TerminationCallbacks"),
      ProblemFilters.exclude[MissingMethodProblem]("akka.event.Logging#LogEvent.getMDC"),
      ProblemFilters.exclude[MissingMethodProblem]("akka.util.ByteString.byteStringCompanion"),
      ProblemFilters.exclude[MissingMethodProblem]("akka.util.ByteString.writeToOutputStream"),
      //method boss()akka.actor.RepointableActorRef in class akka.actor.ActorDSL#Extension does not have a correspondent in new version
      ProblemFilters.exclude[MissingMethodProblem]("akka.actor.ActorDSL#Extension.boss"),
      // method hasSubscriptions(java.lang.Object)Boolean in trait akka.event.SubchannelClassification does not have a correspondent in old version
      // ok to exclude since it is only invoked from new EventStreamUnsubscriber
      ProblemFilters.exclude[MissingMethodProblem]("akka.event.SubchannelClassification.hasSubscriptions"),
      FilterAnyProblem("akka.remote.EndpointManager"),
      FilterAnyProblem("akka.remote.RemoteTransport"),
      FilterAnyProblem("akka.remote.Remoting"),
      FilterAnyProblem("akka.remote.PhiAccrualFailureDetector$State"),
      FilterAnyProblem("akka.cluster.ClusterDomainEventPublisher"),
      FilterAnyProblem("akka.cluster.InternalClusterAction"),
      ProblemFilters.exclude[MissingClassProblem]("akka.cluster.InternalClusterAction$PublishCurrentClusterState"),
      // issue #16327 compared to 2.3.10
      // synthetic method akka$dispatch$BatchingExecutor$BlockableBatch$$parentBlockContext_=(scala.concurrent.BlockContext)Unit in class akka.dispatch.BatchingExecutor#BlockableBatch does not have a correspondent in new version
      ProblemFilters.exclude[MissingMethodProblem]("akka.dispatch.BatchingExecutor#BlockableBatch.akka$dispatch$BatchingExecutor$BlockableBatch$$parentBlockContext_="),
      // synthetic method akka$dispatch$BatchingExecutor$_setter_$akka$dispatch$BatchingExecutor$$_blockContext_=(java.lang.ThreadLocal)Unit in trait akka.dispatch.BatchingExecutor does not have a correspondent in old version
      ProblemFilters.exclude[MissingMethodProblem]("akka.dispatch.BatchingExecutor.akka$dispatch$BatchingExecutor$_setter_$akka$dispatch$BatchingExecutor$$_blockContext_="),
      // synthetic method akka$dispatch$BatchingExecutor$$_blockContext()java.lang.ThreadLocal in trait akka.dispatch.BatchingExecutor does not have a correspondent in old version
      ProblemFilters.exclude[MissingMethodProblem]("akka.dispatch.BatchingExecutor.akka$dispatch$BatchingExecutor$$_blockContext"),
      // issue #16327 compared to 2.3.11
      // synthetic method akka$dispatch$BatchingExecutor$_setter_$akka$dispatch$BatchingExecutor$$_blockContext_=(java.lang.ThreadLocal)Unit in class akka.dispatch.MessageDispatcher does not have a correspondent in new version
      ProblemFilters.exclude[MissingMethodProblem]("akka.dispatch.MessageDispatcher.akka$dispatch$BatchingExecutor$_setter_$akka$dispatch$BatchingExecutor$$_blockContext_="),
      // synthetic method akka$dispatch$BatchingExecutor$$_blockContext()java.lang.ThreadLocal in class akka.dispatch.MessageDispatcher does not have a correspondent in new version
      ProblemFilters.exclude[MissingMethodProblem]("akka.dispatch.MessageDispatcher.akka$dispatch$BatchingExecutor$$_blockContext"),
      // issue #16736
      ProblemFilters.exclude[MissingClassProblem]("akka.cluster.OnMemberUpListener"),
      // issue #17554
      ProblemFilters.exclude[MissingMethodProblem]("akka.remote.ReliableDeliverySupervisor.maxResendRate"),
      ProblemFilters.exclude[MissingMethodProblem]("akka.remote.ReliableDeliverySupervisor.resendLimit"),
      //changes introduced by #16911
      ProblemFilters.exclude[MissingMethodProblem]("akka.remote.RemoteActorRefProvider.afterSendSystemMessage"),
      FilterAnyProblem("akka.remote.RemoteWatcher"),
      FilterAnyProblem("akka.remote.RemoteWatcher$WatchRemote"),
      FilterAnyProblem("akka.remote.RemoteWatcher$UnwatchRemote"),
      FilterAnyProblem("akka.remote.RemoteWatcher$Rewatch"),
      FilterAnyProblem("akka.remote.RemoteWatcher$RewatchRemote"),
      FilterAnyProblem("akka.remote.RemoteWatcher$Stats"),
      // internal changes introduced by #17253
      ProblemFilters.exclude[IncompatibleResultTypeProblem]("akka.cluster.ClusterDaemon.coreSupervisor"),
      ProblemFilters.exclude[MissingMethodProblem]("akka.cluster.ClusterCoreSupervisor.publisher"),
      ProblemFilters.exclude[IncompatibleResultTypeProblem]("akka.cluster.ClusterCoreSupervisor.coreDaemon"),
      // protofbuf embedding #13783
      FilterAnyProblemStartingWith("akka.remote.WireFormats"),
      FilterAnyProblemStartingWith("akka.remote.ContainerFormats"),
      FilterAnyProblemStartingWith("akka.remote.serialization.DaemonMsgCreateSerializer"),
      FilterAnyProblemStartingWith("akka.remote.testconductor.TestConductorProtocol"),
      FilterAnyProblemStartingWith("akka.cluster.protobuf.msg.ClusterMessages"),
      FilterAnyProblemStartingWith("akka.cluster.protobuf.ClusterMessageSerializer"),
      // #13584 change in internal actor
      ProblemFilters.exclude[IncompatibleMethTypeProblem]("akka.cluster.ClusterCoreDaemon.akka$cluster$ClusterCoreDaemon$$isJoiningToUp$1")
    )

    Map(
      "2.3.11" -> Seq(
        ProblemFilters.exclude[MissingMethodProblem]("akka.actor.ActorCell.clearActorFields") // #17805, incompatibility with 2.4.x fixed in 2.3.12
      ),
      "2.3.15" -> bcIssuesBetween23and24,
      "2.4.0" -> Seq(
        FilterAnyProblem("akka.remote.transport.ProtocolStateActor"),

        //#18353 Changes to methods and fields private to remoting actors
        ProblemFilters.exclude[MissingMethodProblem]("akka.remote.EndpointManager.retryGateEnabled"),
        ProblemFilters.exclude[IncompatibleResultTypeProblem]("akka.remote.EndpointManager.pruneTimerCancellable"),

        // #18722 internal changes to actor
        FilterAnyProblem("akka.cluster.sharding.DDataShardCoordinator"),

        // #18328 optimize VersionVector for size 1
        FilterAnyProblem("akka.cluster.ddata.VersionVector")
      ),
      "2.4.1" -> Seq(
        // #19008
        FilterAnyProblem("akka.persistence.journal.inmem.InmemJournal"),
        FilterAnyProblem("akka.persistence.journal.inmem.InmemStore"),

        // #19133 change in internal actor
        ProblemFilters.exclude[MissingMethodProblem]("akka.remote.ReliableDeliverySupervisor.gated"),

        // #18758 report invalid association events
        ProblemFilters.exclude[MissingTypesProblem]("akka.remote.InvalidAssociation$"),
        ProblemFilters.exclude[MissingMethodProblem]("akka.remote.InvalidAssociation.apply"),
        ProblemFilters.exclude[MissingMethodProblem]("akka.remote.InvalidAssociation.copy"),
        ProblemFilters.exclude[MissingMethodProblem]("akka.remote.InvalidAssociation.this"),

        // #19281 BackoffSupervisor updates
        ProblemFilters.exclude[MissingMethodProblem]("akka.pattern.BackoffSupervisor.akka$pattern$BackoffSupervisor$$child_="),
        ProblemFilters.exclude[MissingMethodProblem]("akka.pattern.BackoffSupervisor.akka$pattern$BackoffSupervisor$$restartCount"),
        ProblemFilters.exclude[MissingMethodProblem]("akka.pattern.BackoffSupervisor.akka$pattern$BackoffSupervisor$$restartCount_="),
        ProblemFilters.exclude[MissingMethodProblem]("akka.pattern.BackoffSupervisor.akka$pattern$BackoffSupervisor$$child"),

        // #19487
        FilterAnyProblem("akka.actor.dungeon.Children"),

        // #19440
        ProblemFilters.exclude[MissingMethodProblem]("akka.pattern.PipeToSupport.pipeCompletionStage"),
        ProblemFilters.exclude[MissingMethodProblem]("akka.pattern.FutureTimeoutSupport.afterCompletionStage")
      ),
      "2.4.2" -> Seq(
        //internal API
        FilterAnyProblemStartingWith("akka.http.impl"),
        FilterAnyProblemStartingWith("akka.stream.impl"),

        ProblemFilters.exclude[FinalClassProblem]("akka.stream.stage.GraphStageLogic$Reading"), // this class is private

        // lifting this method to the type where it belongs
        ProblemFilters.exclude[ReversedMissingMethodProblem]("akka.stream.scaladsl.FlowOpsMat.mapMaterializedValue"),

        // #19815 make HTTP compile under Scala 2.12.0-M3
        ProblemFilters.exclude[IncompatibleMethTypeProblem]("akka.http.scaladsl.model.headers.CacheDirectives#private.apply"),
        ProblemFilters.exclude[IncompatibleMethTypeProblem]("akka.http.scaladsl.model.headers.CacheDirectives#no-cache.apply"),

        // #19983 withoutSizeLimit overrides for Scala API
        ProblemFilters.exclude[ReversedMissingMethodProblem]("akka.http.scaladsl.model.RequestEntity.withoutSizeLimit"),
        ProblemFilters.exclude[ReversedMissingMethodProblem]("akka.http.scaladsl.model.UniversalEntity.withoutSizeLimit"),
        ProblemFilters.exclude[ReversedMissingMethodProblem]("akka.http.scaladsl.model.ResponseEntity.withoutSizeLimit"),

        // #19162 javadsl initialization issues and model cleanup
        ProblemFilters.exclude[FinalClassProblem]("akka.http.javadsl.model.MediaTypes"),

        // #19956 Remove exposed case classes in HTTP model
        ProblemFilters.exclude[MissingTypesProblem]("akka.http.scaladsl.model.HttpRequest$"),
        ProblemFilters.exclude[IncompatibleResultTypeProblem]("akka.http.scaladsl.model.HttpRequest.unapply"), // returned Option[HttpRequest], now returns HttpRequest – no Option allocations!
        ProblemFilters.exclude[MissingMethodProblem]("akka.http.scaladsl.model.HttpRequest.<init>$default$1"),
        ProblemFilters.exclude[MissingMethodProblem]("akka.http.scaladsl.model.HttpRequest.<init>$default$2"),
        ProblemFilters.exclude[MissingMethodProblem]("akka.http.scaladsl.model.HttpRequest.<init>$default$3"),
        ProblemFilters.exclude[MissingMethodProblem]("akka.http.scaladsl.model.HttpRequest.<init>$default$4"),
        ProblemFilters.exclude[MissingMethodProblem]("akka.http.scaladsl.model.HttpRequest.<init>$default$5"),
        ProblemFilters.exclude[MissingTypesProblem]("akka.http.scaladsl.model.HttpResponse"), // was a case class (Serializable, Product, Equals)
        ProblemFilters.exclude[MissingMethodProblem]("akka.http.scaladsl.model.HttpResponse.productElement"),
        ProblemFilters.exclude[MissingMethodProblem]("akka.http.scaladsl.model.HttpResponse.productArity"),
        ProblemFilters.exclude[MissingMethodProblem]("akka.http.scaladsl.model.HttpResponse.canEqual"),
        ProblemFilters.exclude[MissingMethodProblem]("akka.http.scaladsl.model.HttpResponse.productIterator"),
        ProblemFilters.exclude[MissingMethodProblem]("akka.http.scaladsl.model.HttpResponse.productPrefix"),

        ProblemFilters.exclude[MissingTypesProblem]("akka.http.scaladsl.model.HttpRequest"),
        ProblemFilters.exclude[MissingMethodProblem]("akka.http.scaladsl.model.HttpRequest.productElement"),
        ProblemFilters.exclude[MissingMethodProblem]("akka.http.scaladsl.model.HttpRequest.productArity"),
        ProblemFilters.exclude[MissingMethodProblem]("akka.http.scaladsl.model.HttpRequest.canEqual"),
        ProblemFilters.exclude[MissingMethodProblem]("akka.http.scaladsl.model.HttpRequest.productIterator"),
        ProblemFilters.exclude[MissingMethodProblem]("akka.http.scaladsl.model.HttpRequest.productPrefix"),
        ProblemFilters.exclude[MissingTypesProblem]("akka.http.scaladsl.model.HttpResponse$"),
        ProblemFilters.exclude[IncompatibleResultTypeProblem]("akka.http.scaladsl.model.HttpResponse.unapply"), // returned Option[HttpRequest], now returns HttpRequest – no Option allocations!
        ProblemFilters.exclude[MissingMethodProblem]("akka.http.scaladsl.model.HttpResponse.<init>$default$1"),
        ProblemFilters.exclude[MissingMethodProblem]("akka.http.scaladsl.model.HttpResponse.<init>$default$2"),
        ProblemFilters.exclude[MissingMethodProblem]("akka.http.scaladsl.model.HttpResponse.<init>$default$3"),
        ProblemFilters.exclude[MissingMethodProblem]("akka.http.scaladsl.model.HttpResponse.<init>$default$4"),

        // #19162 fixing javadsl initialization edge-cases
        ProblemFilters.exclude[DirectMissingMethodProblem]("akka.http.javadsl.model.ContentTypes.this"),
        ProblemFilters.exclude[DirectMissingMethodProblem]("akka.http.javadsl.model.MediaTypes.this"),

        // #20014 should have been final always
        ProblemFilters.exclude[FinalClassProblem]("akka.http.scaladsl.model.EntityStreamSizeException"),

        // #19849 content negotiation fixes
        ProblemFilters.exclude[FinalClassProblem]("akka.http.scaladsl.marshalling.Marshal$UnacceptableResponseContentTypeException"),

        // #20009 internal and shouldn't have been public
        ProblemFilters.exclude[DirectMissingMethodProblem]("akka.stream.impl.QueueSource.completion"),

        // #20015 simplify materialized value computation tree
        ProblemFilters.exclude[FinalMethodProblem]("akka.stream.impl.StreamLayout#AtomicModule.subModules"),
        ProblemFilters.exclude[FinalMethodProblem]("akka.stream.impl.StreamLayout#AtomicModule.downstreams"),
        ProblemFilters.exclude[FinalMethodProblem]("akka.stream.impl.StreamLayout#AtomicModule.upstreams"),
        ProblemFilters.exclude[FinalMethodProblem]("akka.stream.impl.Stages#DirectProcessor.toString"),
        ProblemFilters.exclude[IncompatibleMethTypeProblem]("akka.stream.impl.MaterializerSession.materializeAtomic"),
        ProblemFilters.exclude[ReversedMissingMethodProblem]("akka.stream.impl.MaterializerSession.materializeAtomic"),
        ProblemFilters.exclude[MissingTypesProblem]("akka.stream.impl.Stages$StageModule"),
        ProblemFilters.exclude[FinalMethodProblem]("akka.stream.impl.Stages#GroupBy.toString"),
        ProblemFilters.exclude[MissingTypesProblem]("akka.stream.impl.FlowModule"),
        ProblemFilters.exclude[DirectMissingMethodProblem]("akka.stream.impl.FlowModule.subModules"),
        ProblemFilters.exclude[ReversedMissingMethodProblem]("akka.stream.impl.FlowModule.label"),
        ProblemFilters.exclude[FinalClassProblem]("akka.stream.impl.fusing.GraphModule"),

        // #15947 catch mailbox creation failures
        ProblemFilters.exclude[DirectMissingMethodProblem]("akka.actor.RepointableActorRef.point"),
        ProblemFilters.exclude[ReversedMissingMethodProblem]("akka.actor.dungeon.Dispatch.initWithFailure"),

        // #19877 Source.queue termination support
        ProblemFilters.exclude[IncompatibleMethTypeProblem]("akka.stream.impl.SourceQueueAdapter.this"),

        // #19828
        ProblemFilters.exclude[DirectAbstractMethodProblem]("akka.persistence.Eventsourced#ProcessingState.onWriteMessageComplete"),
        ProblemFilters.exclude[ReversedAbstractMethodProblem]("akka.persistence.Eventsourced#ProcessingState.onWriteMessageComplete"),

        // #19390 Add flow monitor
        ProblemFilters.exclude[ReversedMissingMethodProblem]("akka.stream.scaladsl.FlowOpsMat.monitor"),
        ProblemFilters.exclude[MissingClassProblem]("akka.stream.impl.fusing.GraphStages$TickSource$"),
        
        FilterAnyProblemStartingWith("akka.http.impl"),

        // #20214
        ProblemFilters.exclude[ReversedMissingMethodProblem]("akka.http.scaladsl.DefaultSSLContextCreation.createClientHttpsContext"),
        ProblemFilters.exclude[ReversedMissingMethodProblem]("akka.http.scaladsl.DefaultSSLContextCreation.validateAndWarnAboutLooseSettings")
      ),
      "2.4.4" -> Seq(
        // #20080, #20081 remove race condition on HTTP client
        ProblemFilters.exclude[DirectMissingMethodProblem]("akka.http.scaladsl.Http#HostConnectionPool.gatewayFuture"),
        ProblemFilters.exclude[IncompatibleMethTypeProblem]("akka.http.scaladsl.Http#HostConnectionPool.copy"),
        ProblemFilters.exclude[IncompatibleMethTypeProblem]("akka.http.scaladsl.Http#HostConnectionPool.this"),
        ProblemFilters.exclude[DirectMissingMethodProblem]("akka.http.scaladsl.HttpExt.hostPoolCache"),
        ProblemFilters.exclude[DirectMissingMethodProblem]("akka.http.scaladsl.HttpExt.cachedGateway"),
        ProblemFilters.exclude[IncompatibleMethTypeProblem]("akka.http.scaladsl.Http#HostConnectionPool.apply"),
        ProblemFilters.exclude[FinalClassProblem]("akka.http.impl.engine.client.PoolGateway"),
        ProblemFilters.exclude[DirectMissingMethodProblem]("akka.http.impl.engine.client.PoolGateway.currentState"),
        ProblemFilters.exclude[DirectMissingMethodProblem]("akka.http.impl.engine.client.PoolGateway.apply"),
        ProblemFilters.exclude[IncompatibleMethTypeProblem]("akka.http.impl.engine.client.PoolGateway.this"),
        ProblemFilters.exclude[MissingClassProblem]("akka.http.impl.engine.client.PoolGateway$NewIncarnation$"),
        ProblemFilters.exclude[MissingClassProblem]("akka.http.impl.engine.client.PoolGateway$Running$"),
        ProblemFilters.exclude[MissingClassProblem]("akka.http.impl.engine.client.PoolGateway$IsShutdown$"),
        ProblemFilters.exclude[DirectMissingMethodProblem]("akka.http.impl.engine.client.PoolInterfaceActor.this"),
        ProblemFilters.exclude[MissingClassProblem]("akka.http.impl.engine.client.PoolGateway$Running"),
        ProblemFilters.exclude[MissingClassProblem]("akka.http.impl.engine.client.PoolGateway$IsShutdown"),
        ProblemFilters.exclude[MissingClassProblem]("akka.http.impl.engine.client.PoolGateway$NewIncarnation"),
        ProblemFilters.exclude[MissingClassProblem]("akka.http.impl.engine.client.PoolGateway$State"),

        // #20371, missing method and typo in another one making it impossible to use HTTPs via setting default HttpsConnectionContext
        ProblemFilters.exclude[IncompatibleMethTypeProblem]("akka.http.scaladsl.HttpExt.setDefaultClientHttpsContext"),
        ProblemFilters.exclude[ReversedMissingMethodProblem]("akka.http.scaladsl.DefaultSSLContextCreation.createServerHttpsContext"),

        // #20342 HttpEntity scaladsl overrides
        ProblemFilters.exclude[ReversedMissingMethodProblem]("akka.http.scaladsl.model.HttpEntity.withoutSizeLimit"),
        ProblemFilters.exclude[ReversedMissingMethodProblem]("akka.http.scaladsl.model.HttpEntity.withSizeLimit"),

        // #20293 Use JDK7 NIO Path instead of File
        ProblemFilters.exclude[ReversedMissingMethodProblem]("akka.http.javadsl.model.HttpMessage#MessageTransformations.withEntity"),
        ProblemFilters.exclude[ReversedMissingMethodProblem]("akka.http.scaladsl.model.HttpMessage.withEntity"),
        
        // #20401 custom media types registering
        ProblemFilters.exclude[ReversedMissingMethodProblem]("akka.http.impl.model.parser.CommonActions.customMediaTypes"),
        ProblemFilters.exclude[DirectMissingMethodProblem]("akka.http.impl.model.parser.HeaderParser.Settings"),
        ProblemFilters.exclude[ReversedMissingMethodProblem]("akka.http.impl.model.parser.HeaderParser#Settings.customMediaTypes"),
        ProblemFilters.exclude[ReversedMissingMethodProblem]("akka.http.impl.engine.parsing.HttpHeaderParser#Settings.customMediaTypes"),
        ProblemFilters.exclude[DirectMissingMethodProblem]("akka.http.impl.settings.ParserSettingsImpl.apply"),
        ProblemFilters.exclude[DirectMissingMethodProblem]("akka.http.impl.settings.ParserSettingsImpl.copy"),
        ProblemFilters.exclude[DirectMissingMethodProblem]("akka.http.impl.settings.ParserSettingsImpl.this"),
        
        // #20123
        ProblemFilters.exclude[ReversedMissingMethodProblem]("akka.stream.scaladsl.FlowOps.recoverWithRetries"),

        // #20379 Allow registering custom media types
        ProblemFilters.exclude[ReversedMissingMethodProblem]("akka.http.javadsl.settings.ParserSettings.getCustomMediaTypes"),
        ProblemFilters.exclude[ReversedMissingMethodProblem]("akka.http.scaladsl.settings.ParserSettings.customMediaTypes"),

        // internal api
        FilterAnyProblemStartingWith("akka.stream.impl"),
        FilterAnyProblemStartingWith("akka.http.impl"),
        ProblemFilters.exclude[DirectMissingMethodProblem]("akka.http.impl.util.package.printEvent"),

        // #20362 - parser private
        ProblemFilters.exclude[ReversedMissingMethodProblem]("akka.http.impl.model.parser.CommonRules.expires-date"),

        // #20319 - remove not needed "no. of persists" counter in sharding
        ProblemFilters.exclude[DirectMissingMethodProblem]("akka.cluster.sharding.PersistentShard.persistCount"),
        ProblemFilters.exclude[DirectMissingMethodProblem]("akka.cluster.sharding.PersistentShard.persistCount_="),
        ProblemFilters.exclude[DirectMissingMethodProblem]("akka.cluster.sharding.PersistentShardCoordinator.persistCount"),
        ProblemFilters.exclude[DirectMissingMethodProblem]("akka.cluster.sharding.PersistentShardCoordinator.persistCount_="),

        // #19225 - GraphStage and removal of isTerminated
        ProblemFilters.exclude[DirectMissingMethodProblem]("akka.http.impl.engine.parsing.HttpMessageParser.isTerminated"),
        ProblemFilters.exclude[IncompatibleResultTypeProblem]("akka.http.impl.engine.parsing.HttpMessageParser.stage"),

        // #20131 - flow combinator
        ProblemFilters.exclude[ReversedMissingMethodProblem]("akka.stream.scaladsl.FlowOps.backpressureTimeout"),
        
        // #20470 - new JavaDSL for Akka HTTP
        ProblemFilters.exclude[ReversedMissingMethodProblem]("akka.http.javadsl.model.DateTime.plus"),
        ProblemFilters.exclude[ReversedMissingMethodProblem]("akka.http.javadsl.model.DateTime.minus"),
        
        // #20214
        ProblemFilters.exclude[ReversedMissingMethodProblem]("akka.http.scaladsl.DefaultSSLContextCreation.createClientHttpsContext"),
        ProblemFilters.exclude[ReversedMissingMethodProblem]("akka.http.scaladsl.DefaultSSLContextCreation.validateAndWarnAboutLooseSettings"),

        // #20257 Snapshots with PersistentFSM (experimental feature)
        ProblemFilters.exclude[ReversedMissingMethodProblem]("akka.persistence.serialization.MessageFormats#PersistentStateChangeEventOrBuilder.getTimeoutNanos"),
        ProblemFilters.exclude[ReversedMissingMethodProblem]("akka.persistence.serialization.MessageFormats#PersistentStateChangeEventOrBuilder.hasTimeoutNanos"),
        ProblemFilters.exclude[ReversedMissingMethodProblem]("akka.persistence.fsm.PersistentFSM.saveStateSnapshot"),
        ProblemFilters.exclude[ReversedMissingMethodProblem]("akka.persistence.fsm.PersistentFSM.akka$persistence$fsm$PersistentFSM$$currentStateTimeout"),
        ProblemFilters.exclude[ReversedMissingMethodProblem]("akka.persistence.fsm.PersistentFSM.akka$persistence$fsm$PersistentFSM$$currentStateTimeout_="),

        // #19834
        ProblemFilters.exclude[MissingTypesProblem]("akka.stream.extra.Timed$StartTimed"),
        ProblemFilters.exclude[DirectMissingMethodProblem]("akka.stream.extra.Timed#StartTimed.onPush"),
        ProblemFilters.exclude[MissingTypesProblem]("akka.stream.extra.Timed$TimedInterval"),
        ProblemFilters.exclude[DirectMissingMethodProblem]("akka.stream.extra.Timed#TimedInterval.onPush"),
        ProblemFilters.exclude[MissingTypesProblem]("akka.stream.extra.Timed$StopTimed"),
        ProblemFilters.exclude[DirectMissingMethodProblem]("akka.stream.extra.Timed#StopTimed.onPush"),
        ProblemFilters.exclude[DirectMissingMethodProblem]("akka.stream.extra.Timed#StopTimed.onUpstreamFinish"),
        ProblemFilters.exclude[DirectMissingMethodProblem]("akka.stream.extra.Timed#StopTimed.onUpstreamFailure"),

        // #20462 - now uses a Set instead of a Seq within the private API of the cluster client
        ProblemFilters.exclude[IncompatibleMethTypeProblem]("akka.cluster.client.ClusterClient.contacts_="),
        ProblemFilters.exclude[IncompatibleResultTypeProblem]("akka.cluster.client.ClusterClient.contacts"),
        ProblemFilters.exclude[IncompatibleResultTypeProblem]("akka.cluster.client.ClusterClient.initialContactsSel")
      ),
      "2.4.6" -> Seq(
        // internal api
        FilterAnyProblemStartingWith("akka.stream.impl"),

        // #20888 new FoldAsync op for Flow
        ProblemFilters.exclude[ReversedMissingMethodProblem]("akka.stream.scaladsl.FlowOps.foldAsync"),

        // #20214 SNI disabling for single connections (AkkaSSLConfig being passed around)
        ProblemFilters.exclude[ReversedMissingMethodProblem]("akka.http.javadsl.ConnectionContext.sslConfig"), // class meant only for internal extension 
        
        //#20229 migrate GroupBy to GraphStage
        ProblemFilters.exclude[DirectMissingMethodProblem]("akka.stream.scaladsl.GraphDSL#Builder.deprecatedAndThen"),
        ProblemFilters.exclude[DirectMissingMethodProblem]("akka.stream.scaladsl.Flow.deprecatedAndThen"),
        ProblemFilters.exclude[DirectMissingMethodProblem]("akka.stream.scaladsl.Flow.deprecatedAndThenMat"),
        ProblemFilters.exclude[DirectMissingMethodProblem]("akka.stream.scaladsl.Source.deprecatedAndThen"),
        ProblemFilters.exclude[DirectMissingMethodProblem]("akka.stream.scaladsl.FlowOps.deprecatedAndThen"),

        // #20367 Converts DelimiterFramingStage from PushPullStage to GraphStage
        ProblemFilters.exclude[MissingTypesProblem]("akka.stream.scaladsl.Framing$DelimiterFramingStage"),
        ProblemFilters.exclude[DirectMissingMethodProblem]("akka.stream.scaladsl.Framing#DelimiterFramingStage.onPush"),
        ProblemFilters.exclude[DirectMissingMethodProblem]("akka.stream.scaladsl.Framing#DelimiterFramingStage.onUpstreamFinish"),
        ProblemFilters.exclude[DirectMissingMethodProblem]("akka.stream.scaladsl.Framing#DelimiterFramingStage.onPull"),
        ProblemFilters.exclude[DirectMissingMethodProblem]("akka.stream.scaladsl.Framing#DelimiterFramingStage.postStop"),

        // #20345 converts LengthFieldFramingStage to GraphStage
        ProblemFilters.exclude[MissingTypesProblem]("akka.stream.scaladsl.Framing$LengthFieldFramingStage"),
        ProblemFilters.exclude[DirectMissingMethodProblem]("akka.stream.scaladsl.Framing#LengthFieldFramingStage.onPush"),
        ProblemFilters.exclude[DirectMissingMethodProblem]("akka.stream.scaladsl.Framing#LengthFieldFramingStage.onUpstreamFinish"),
        ProblemFilters.exclude[DirectMissingMethodProblem]("akka.stream.scaladsl.Framing#LengthFieldFramingStage.onPull"),
        ProblemFilters.exclude[DirectMissingMethodProblem]("akka.stream.scaladsl.Framing#LengthFieldFramingStage.postStop"),

        // #20414 Allow different ActorMaterializer subtypes
        ProblemFilters.exclude[DirectMissingMethodProblem]("akka.stream.ActorMaterializer.downcast"),
        
        // #20531 adding refuseUid to Gated
        FilterAnyProblem("akka.remote.EndpointManager$Gated"),

        // #20683
        ProblemFilters.exclude[ReversedMissingMethodProblem]("akka.http.javadsl.model.HttpMessage.discardEntityBytes"),
        ProblemFilters.exclude[ReversedMissingMethodProblem]("akka.http.scaladsl.model.HttpMessage.discardEntityBytes"),

        // #20288 migrate BodyPartRenderer to GraphStage
        ProblemFilters.exclude[IncompatibleResultTypeProblem]("akka.http.impl.engine.rendering.BodyPartRenderer.streamed")
      ),
      "2.4.8" -> Seq(
        // #20717 example snippet for akka http java dsl: SecurityDirectives
        ProblemFilters.exclude[ReversedMissingMethodProblem]("akka.http.javadsl.model.HttpMessage#MessageTransformations.addCredentials"),
        ProblemFilters.exclude[ReversedMissingMethodProblem]("akka.http.scaladsl.model.HttpMessage.addCredentials"),

        // #20456 adding hot connection pool option
        ProblemFilters.exclude[ReversedMissingMethodProblem]("akka.http.javadsl.settings.ConnectionPoolSettings.getMinConnections"),
        ProblemFilters.exclude[ReversedMissingMethodProblem]("akka.http.scaladsl.settings.ConnectionPoolSettings.minConnections"),
        FilterAnyProblemStartingWith("akka.http.impl"),
        
        // #20846 change of internal Status message
        ProblemFilters.exclude[ReversedMissingMethodProblem]("akka.cluster.pubsub.protobuf.msg.DistributedPubSubMessages#StatusOrBuilder.getReplyToStatus"),
        ProblemFilters.exclude[ReversedMissingMethodProblem]("akka.cluster.pubsub.protobuf.msg.DistributedPubSubMessages#StatusOrBuilder.hasReplyToStatus"),

        // #20543 GraphStage subtypes should not be private to akka
        ProblemFilters.exclude[DirectAbstractMethodProblem]("akka.stream.ActorMaterializer.actorOf"),

        // Interpreter internals change
        ProblemFilters.exclude[IncompatibleResultTypeProblem]("akka.stream.stage.GraphStageLogic.portToConn"),

	// #20994 adding new decode method, since we're on JDK7+ now
        ProblemFilters.exclude[ReversedMissingMethodProblem]("akka.util.ByteString.decodeString"),

        // #20508  HTTP: Document how to be able to support custom request methods
        ProblemFilters.exclude[ReversedMissingMethodProblem]("akka.http.javadsl.model.HttpMethod.getRequestEntityAcceptance"),

        // #20976 provide different options to deal with the illegal response header value
        ProblemFilters.exclude[ReversedMissingMethodProblem]("akka.http.javadsl.settings.ParserSettings.getIllegalResponseHeaderValueProcessingMode"),
        ProblemFilters.exclude[ReversedMissingMethodProblem]("akka.http.scaladsl.settings.ParserSettings.illegalResponseHeaderValueProcessingMode"),

        ProblemFilters.exclude[DirectAbstractMethodProblem]("akka.stream.ActorMaterializer.actorOf"),

        // #20628 migrate Masker to GraphStage
        ProblemFilters.exclude[MissingTypesProblem]("akka.http.impl.engine.ws.Masking$Masking"),
        ProblemFilters.exclude[MissingTypesProblem]("akka.http.impl.engine.ws.Masking$Masker"),
        ProblemFilters.exclude[DirectMissingMethodProblem]("akka.http.impl.engine.ws.Masking#Masker.initial"),
        ProblemFilters.exclude[MissingClassProblem]("akka.http.impl.engine.ws.Masking$Masker$Running"),
        ProblemFilters.exclude[MissingTypesProblem]("akka.http.impl.engine.ws.Masking$Unmasking"),

        // #
        ProblemFilters.exclude[ReversedMissingMethodProblem]("akka.http.javadsl.model.HttpEntity.discardBytes"),
        ProblemFilters.exclude[ReversedMissingMethodProblem]("akka.http.scaladsl.model.HttpEntity.discardBytes"),

        // #20630 corrected return types of java methods
        ProblemFilters.exclude[IncompatibleResultTypeProblem]("akka.stream.javadsl.RunnableGraph#RunnableGraphAdapter.named"),
        ProblemFilters.exclude[ReversedMissingMethodProblem]("akka.stream.javadsl.RunnableGraph.withAttributes"),

        // #19872 double wildcard for actor deployment config
        ProblemFilters.exclude[IncompatibleMethTypeProblem]("akka.actor.Deployer.lookup"),
        ProblemFilters.exclude[DirectMissingMethodProblem]("akka.util.WildcardTree.apply"),
        ProblemFilters.exclude[DirectMissingMethodProblem]("akka.util.WildcardTree.find"),

        // #20942 ClusterSingleton
        ProblemFilters.exclude[IncompatibleMethTypeProblem]("akka.cluster.singleton.ClusterSingletonManager.addRemoved"),
        ProblemFilters.exclude[DirectMissingMethodProblem]("akka.cluster.singleton.ClusterSingletonManager.selfAddressOption")
      ),
      "2.4.9" -> Seq(
        // #21025 new orElse flow op
        ProblemFilters.exclude[ReversedMissingMethodProblem]("akka.stream.scaladsl.FlowOps.orElseGraph"),
        ProblemFilters.exclude[ReversedMissingMethodProblem]("akka.stream.scaladsl.FlowOps.orElse"),
        ProblemFilters.exclude[ReversedMissingMethodProblem]("akka.stream.scaladsl.FlowOpsMat.orElseMat"),

        // #21201 adding childActorOf to TestActor / TestKit / TestProbe
        ProblemFilters.exclude[ReversedMissingMethodProblem]("akka.testkit.TestKitBase.childActorOf$default$3"),
        ProblemFilters.exclude[ReversedMissingMethodProblem]("akka.testkit.TestKitBase.childActorOf$default$2"),
        ProblemFilters.exclude[ReversedMissingMethodProblem]("akka.testkit.TestKitBase.childActorOf"),

        // #21184 add java api for ws testkit
        ProblemFilters.exclude[ReversedMissingMethodProblem]("akka.http.scaladsl.model.ws.TextMessage.asScala"),
        ProblemFilters.exclude[ReversedMissingMethodProblem]("akka.http.scaladsl.model.ws.TextMessage.getStreamedText"),
        ProblemFilters.exclude[ReversedMissingMethodProblem]("akka.http.scaladsl.model.ws.BinaryMessage.asScala"),
        ProblemFilters.exclude[ReversedMissingMethodProblem]("akka.http.scaladsl.model.ws.BinaryMessage.getStreamedData"),

        // #21131 new implementation for Akka Typed
        ProblemFilters.exclude[ReversedMissingMethodProblem]("akka.actor.dungeon.DeathWatch.isWatching")
      ),
      "2.4.10" -> Seq(
        // #21290 new zipWithIndex flow op
<<<<<<< HEAD
        ProblemFilters.exclude[ReversedMissingMethodProblem]("akka.stream.scaladsl.FlowOps.zipWithIndex"),

        // Remove useUntrustedMode which is an internal API and not used anywhere anymore
        ProblemFilters.exclude[DirectMissingMethodProblem]("akka.remote.Remoting.useUntrustedMode"),
        ProblemFilters.exclude[DirectMissingMethodProblem]("akka.remote.RemoteTransport.useUntrustedMode"),
        
        // Use OptionVal in remote Send envelope
        FilterAnyProblemStartingWith("akka.remote.EndpointManager"),
        FilterAnyProblemStartingWith("akka.remote.Remoting"),
        FilterAnyProblemStartingWith("akka.remote.RemoteTransport"),
        FilterAnyProblemStartingWith("akka.remote.InboundMessageDispatcher"),
        FilterAnyProblemStartingWith("akka.remote.DefaultMessageDispatcher"),
        FilterAnyProblemStartingWith("akka.remote.transport"),  
        ProblemFilters.exclude[DirectMissingMethodProblem]("akka.remote.RemoteActorRefProvider.quarantine"),
        ProblemFilters.exclude[DirectMissingMethodProblem]("akka.remote.RemoteWatcher.quarantine"),
        
        // #20644 long uids
        ProblemFilters.exclude[ReversedMissingMethodProblem]("akka.cluster.protobuf.msg.ClusterMessages#UniqueAddressOrBuilder.hasUid2"),
        ProblemFilters.exclude[ReversedMissingMethodProblem]("akka.cluster.protobuf.msg.ClusterMessages#UniqueAddressOrBuilder.getUid2"),
        ProblemFilters.exclude[ReversedMissingMethodProblem]("akka.cluster.ddata.protobuf.msg.ReplicatorMessages#UniqueAddressOrBuilder.hasUid2"),
        ProblemFilters.exclude[ReversedMissingMethodProblem]("akka.cluster.ddata.protobuf.msg.ReplicatorMessages#UniqueAddressOrBuilder.getUid2"),
        ProblemFilters.exclude[IncompatibleMethTypeProblem]("akka.remote.RemoteWatcher.receiveHeartbeatRsp"),
        ProblemFilters.exclude[IncompatibleResultTypeProblem]("akka.remote.RemoteWatcher.selfHeartbeatRspMsg")
        
        
=======
        ProblemFilters.exclude[ReversedMissingMethodProblem]("akka.stream.scaladsl.FlowOps.zipWithIndex")
>>>>>>> d37fa8ec
      )
    )
  }
}<|MERGE_RESOLUTION|>--- conflicted
+++ resolved
@@ -969,7 +969,6 @@
       ),
       "2.4.10" -> Seq(
         // #21290 new zipWithIndex flow op
-<<<<<<< HEAD
         ProblemFilters.exclude[ReversedMissingMethodProblem]("akka.stream.scaladsl.FlowOps.zipWithIndex"),
 
         // Remove useUntrustedMode which is an internal API and not used anywhere anymore
@@ -994,10 +993,6 @@
         ProblemFilters.exclude[IncompatibleMethTypeProblem]("akka.remote.RemoteWatcher.receiveHeartbeatRsp"),
         ProblemFilters.exclude[IncompatibleResultTypeProblem]("akka.remote.RemoteWatcher.selfHeartbeatRspMsg")
         
-        
-=======
-        ProblemFilters.exclude[ReversedMissingMethodProblem]("akka.stream.scaladsl.FlowOps.zipWithIndex")
->>>>>>> d37fa8ec
       )
     )
   }
