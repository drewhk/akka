--- conflicted
+++ resolved
@@ -598,11 +598,7 @@
               "\n\t\t2. Send a message from an instance that is *not* an actor" +
               "\n\t\t3. Send a message to an Active Object annotated with the '@oneway' annotation? " +
               "\n\tIf so, switch to '!!' (or remove '@oneway') which passes on an implicit future" +
-<<<<<<< HEAD
-              "\n\tthat will be bound by the argument passed to 'reply'." + 
-=======
               "\n\tthat will be bound by the argument passed to 'reply'." +
->>>>>>> 10bc33f0
               "\n\tAlternatively, you can use setReplyToAddress to make sure the actor can be contacted over the network.")
           case Some(future) =>
             future.completeWithResult(message)
